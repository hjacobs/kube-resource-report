--- conflicted
+++ resolved
@@ -155,7 +155,22 @@
     return ""
 
 
-<<<<<<< HEAD
+def get_application_label_from_service(
+    client: pykube.HTTPClient, namespace, service_name
+):
+    try:
+        service = Service.objects(client, namespace=namespace).get(name=service_name)
+    except ObjectDoesNotExist:
+        logger.debug(f"Referenced service does not exist: {namespace}/{service_name}")
+        return None, None
+    else:
+        selector = service.obj["spec"].get("selector", {})
+        application = get_application_from_labels(selector)
+        if application:
+            return application, []
+        return "", selector
+
+
 def convert(lst):
     res_dct = {lst[i]: lst[i + 1] for i in range(0, len(lst), 2)}
     return res_dct
@@ -177,22 +192,6 @@
                     )
                     return True
     return False
-=======
-def get_application_label_from_service(
-    client: pykube.HTTPClient, namespace, service_name
-):
-    try:
-        service = Service.objects(client, namespace=namespace).get(name=service_name)
-    except ObjectDoesNotExist:
-        logger.debug(f"Referenced service does not exist: {namespace}/{service_name}")
-        return None, None
-    else:
-        selector = service.obj["spec"].get("selector", {})
-        application = get_application_from_labels(selector)
-        if application:
-            return application, []
-        return "", selector
->>>>>>> 74b91587
 
 
 def pod_active(pod):
